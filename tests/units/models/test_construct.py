"""Test model construction."""
import functools

import jax
import jax.numpy as jnp
import numpy as np
import pytest
import vmcnet.models as models
from vmcnet.utils.typing import ArrayList

from tests.test_utils import get_default_config_with_chosen_model


def test_compose_negative_with_three_body_antisymmetry():
    """Test a simple three-body antisymmetry composed with the *(-1) equivariance."""

    def equivariance(xs):
        return jax.tree_map(lambda a: -a, xs)

    def three_body_antisymmetry(x):
        return (
            (x[..., 0] - x[..., 1]) * (x[..., 0] - x[..., 2]) * (x[..., 1] - x[..., 2])
        )

    def product_antisymmetry(xs):
        antisymmetry_tree = jax.tree_map(three_body_antisymmetry, xs)
        return functools.reduce(lambda a, b: a * b, jax.tree_leaves(antisymmetry_tree))

    model = models.construct.ComposedModel([equivariance, product_antisymmetry])

    x = [
        jnp.array([[1, 2, 3, 4, 5], [6, 7, 8, 9, 10]]),  # antisymmetry gives [-2, -2]
        jnp.array([[1, 3, 5], [7, 10, 13]]),  # antisymmetry gives [-16, -54]
        jnp.array([[1, 0, -1, 6], [-1, 0, 4, 2]]),  # antisymmetry gives [2, -20]
    ]

    output = model.apply({}, x)

    np.testing.assert_allclose(output, jnp.array([2 * 16 * -2, 2 * 54 * 20]))


def _get_initial_pos_and_hyperparams():
    key = jax.random.PRNGKey(0)
    key, subkey = jax.random.split(key)

    ion_pos = jax.random.normal(subkey, (5, 3))
    ion_charges = jnp.array([1.0, 2.0, 1.0, 3.0, 5.0])

    key, subkey = jax.random.split(key)
    init_pos = jax.random.normal(subkey, shape=(7, 6, 3))

    spin_split = (2,)  # 2 up, 4 down
    ndense_list = ((6, 3), (6, 3), (3, 3), (3, 4), (12,), (11, 3), (9,))

    return key, ion_pos, ion_charges, init_pos, spin_split, ndense_list


def _get_backflow(spin_split, ndense_list, cyclic_spins, ion_pos):
    residual_blocks = models.construct.get_residual_blocks_for_ferminet_backflow(
        spin_split,
        ndense_list,
        models.weights.get_kernel_initializer("orthogonal"),
        models.weights.get_kernel_initializer("xavier_normal"),
        models.weights.get_kernel_initializer("glorot_uniform"),
        models.weights.get_kernel_initializer("kaiming_uniform"),
        models.weights.get_bias_initializer("zeros"),
        models.weights.get_bias_initializer("normal"),
        jnp.tanh,
        cyclic_spins=cyclic_spins,
    )
    return models.construct.FermiNetBackflow(residual_blocks, ion_pos=ion_pos)


def _get_det_resnet():
    return models.construct.get_resnet_determinant_fn_for_ferminet(
        6,
        3,
        jax.nn.gelu,
        models.weights.get_kernel_initializer("orthogonal"),
        models.weights.get_bias_initializer("uniform"),
    )


def _make_ferminets():
    (
        key,
        ion_pos,
        ion_charges,
        init_pos,
        spin_split,
        ndense_list,
    ) = _get_initial_pos_and_hyperparams()

    log_psis = []
    # No need for combinatorial testing over these flags; just test with both
    # false and both true to cover our bases without making the test too slow.
    for (cyclic_spins, use_det_resnet) in [(False, False), (True, True)]:
        backflow = _get_backflow(spin_split, ndense_list, cyclic_spins, ion_pos)
        resnet_det_fn = _get_det_resnet() if use_det_resnet else None
        log_psi = models.construct.FermiNet(
            spin_split,
            backflow,
            3,
            models.weights.get_kernel_initializer("he_normal"),
            models.weights.get_kernel_initializer("lecun_normal"),
            models.weights.get_kernel_initializer("ones"),
            models.weights.get_bias_initializer("uniform"),
            determinant_fn=resnet_det_fn,
        )
        log_psis.append(log_psi)

    return key, init_pos, log_psis


def _make_embedded_particle_ferminets():
    key, ion_pos, init_pos, spin_split, ndense_list = _get_initial_pos_and_hyperparams()

    log_psis = []
    cyclic_spins = False
    backflow = _get_backflow(spin_split, ndense_list, cyclic_spins, ion_pos)
    invariance_backflow = _get_backflow(spin_split, ndense_list, cyclic_spins, ion_pos)
    nhidden_fermions_per_spin_vals = [(2, 3), 2]

    for nhidden_fermions_per_spin in nhidden_fermions_per_spin_vals:
        log_psi = models.construct.EmbeddedParticleFermiNet(
            spin_split,
            nhidden_fermions_per_spin,
            backflow,
            3,
            models.weights.get_kernel_initializer("he_normal"),
            models.weights.get_kernel_initializer("lecun_normal"),
            models.weights.get_kernel_initializer("ones"),
            models.weights.get_bias_initializer("uniform"),
            invariance_backflow=invariance_backflow,
            invariance_kernel_initializer=models.weights.get_kernel_initializer(
                "he_normal"
            ),
            invariance_bias_initializer=models.weights.get_bias_initializer("uniform"),
        )
        log_psis.append(log_psi)

    return key, init_pos, log_psis


def _make_antiequivariance_net(
    spin_split, ndense_list, antiequivariance, cyclic_spins, ion_pos
):
    backflow = _get_backflow(
        spin_split, ndense_list, cyclic_spins=cyclic_spins, ion_pos=ion_pos
    )

    def array_list_equivariance(x: ArrayList) -> jnp.ndarray:
        concat_x = jnp.concatenate(x, axis=-2)
        return _get_backflow(
            spin_split, ((9,), (2,), (1,)), cyclic_spins=True, ion_pos=None
        )(concat_x)[0]

    log_psi = models.construct.AntiequivarianceNet(
        backflow, antiequivariance, array_list_equivariance
    )

    return log_psi


def _make_orbital_cofactor_net():
    (
        key,
        ion_pos,
        ion_charges,
        init_pos,
        spin_split,
        ndense_list,
    ) = _get_initial_pos_and_hyperparams()

    antiequivariance = models.antiequivariance.OrbitalCofactorAntiequivarianceLayer(
        spin_split,
        models.weights.get_kernel_initializer("he_normal"),
        models.weights.get_kernel_initializer("lecun_normal"),
        models.weights.get_kernel_initializer("ones"),
        models.weights.get_bias_initializer("uniform"),
    )

    log_psi = _make_antiequivariance_net(
        spin_split, ndense_list, antiequivariance, cyclic_spins=True, ion_pos=ion_pos
    )

    return key, init_pos, log_psi


def _make_per_particle_dets_net():
    (
        key,
        ion_pos,
        ion_charges,
        init_pos,
        spin_split,
        ndense_list,
    ) = _get_initial_pos_and_hyperparams()

    antiequivariance = (
        models.antiequivariance.PerParticleDeterminantAntiequivarianceLayer(
            spin_split,
            models.weights.get_kernel_initializer("he_normal"),
            models.weights.get_kernel_initializer("lecun_normal"),
            models.weights.get_kernel_initializer("ones"),
            models.weights.get_bias_initializer("uniform"),
        )
    )

    log_psi = _make_antiequivariance_net(
        spin_split, ndense_list, antiequivariance, cyclic_spins=False, ion_pos=ion_pos
    )

    return key, init_pos, log_psi


def _make_split_antisymmetry():
    (
        key,
        ion_pos,
        ion_charges,
        init_pos,
        spin_split,
        ndense_list,
    ) = _get_initial_pos_and_hyperparams()

    backflow = _get_backflow(
        spin_split, ndense_list, cyclic_spins=False, ion_pos=ion_pos
    )
    jastrow = models.jastrow.get_mol_decay_scaled_for_chargeless_molecules(
        ion_pos, ion_charges
    )
    log_psi = models.construct.SplitBruteForceAntisymmetryWithDecay(
        spin_split,
        backflow,
        jastrow,
        32,
        3,
        models.weights.get_kernel_initializer("lecun_normal"),
        models.weights.get_kernel_initializer("ones"),
        models.weights.get_bias_initializer("uniform"),
        jnp.tanh,
    )

    return key, init_pos, log_psi


def _make_double_antisymmetry():
    (
        key,
        ion_pos,
        ion_charges,
        init_pos,
        spin_split,
        ndense_list,
    ) = _get_initial_pos_and_hyperparams()

    backflow = _get_backflow(
        spin_split, ndense_list, cyclic_spins=True, ion_pos=ion_pos
    )
    jastrow = models.jastrow.get_mol_decay_scaled_for_chargeless_molecules(
        ion_pos, ion_charges
    )
    log_psi = models.construct.ComposedBruteForceAntisymmetryWithDecay(
        spin_split,
        backflow,
        jastrow,
        32,
        3,
        models.weights.get_kernel_initializer("lecun_normal"),
        models.weights.get_kernel_initializer("ones"),
        models.weights.get_bias_initializer("uniform"),
        jnp.tanh,
    )

    return key, init_pos, log_psi


def _jit_eval_model(key, init_pos, log_psi):
    key, subkey = jax.random.split(key)
    params = log_psi.init(subkey, init_pos)
    jax.jit(log_psi.apply)(params, init_pos)


def test_ferminet_can_be_constructed():
    """Check construction of FermiNet does not fail."""
    _make_ferminets()


@pytest.mark.slow
def test_ferminet_can_be_evaluated():
    """Check evaluation of FermiNet does not fail."""
    key, init_pos, log_psis = _make_ferminets()
    (_jit_eval_model(key, init_pos, log_psi) for log_psi in log_psis)


def test_embedded_particle_ferminet_can_be_constructed():
    """Check construction of EmbeddedParticleFerminet does not fail."""
    _make_embedded_particle_ferminets()


@pytest.mark.slow
def test_embedded_particle_ferminet_can_be_evaluated():
    """Check evaluation of EmbeddedParticleFerminet does not fail."""
    key, init_pos, log_psis = _make_embedded_particle_ferminets()
    (_jit_eval_model(key, init_pos, log_psi) for log_psi in log_psis)


def test_orbital_cofactor_net_can_be_constructed():
    """Check construction of the orbital cofactor AntiequivarianceNet does not fail."""
    _make_orbital_cofactor_net()


@pytest.mark.slow
def test_orbital_cofactor_net_can_be_evaluated():
    """Check evaluation of the orbital cofactor AntiequivarianceNet."""
    key, init_pos, log_psi = _make_orbital_cofactor_net()
    _jit_eval_model(key, init_pos, log_psi)


def test_per_particle_dets_net_can_be_constructed():
    """Check construction of the per-particle dets AntiequivarianceNet does not fail."""
    _make_per_particle_dets_net()


@pytest.mark.slow
def test_per_particle_dets_net_can_be_evaluated():
    """Check evaluation of the per-particle dets AntiequivarianceNet."""
    key, init_pos, log_psi = _make_per_particle_dets_net()
    _jit_eval_model(key, init_pos, log_psi)


def test_split_antisymmetry_can_be_constructed():
    """Check construction of SplitBruteForceAntisymmetryWithDecay does not fail."""
    _make_split_antisymmetry()


@pytest.mark.slow
def test_split_antisymmetry_can_be_evaluated():
    """Check evaluation of SplitBruteForceAntisymmetryWithDecay does not fail."""
    key, init_pos, log_psi = _make_split_antisymmetry()
    _jit_eval_model(key, init_pos, log_psi)


def test_composed_antisymmetry_can_be_constructed():
    """Check construction of ComposedBruteForceAntisymmetryWithDecay does not fail."""
    _make_double_antisymmetry()


@pytest.mark.slow
def test_ferminet_composed_antisymmetry_can_be_evaluated():
    """Check evaluation of ComposedBruteForceAntisymmetryWithDecay does not fail."""
    key, init_pos, log_psi = _make_double_antisymmetry()
    _jit_eval_model(key, init_pos, log_psi)


def test_get_model_from_default_config():
    """Test that construction using the default model config does not raise an error."""
    ion_pos = jnp.array([[1.0, 2.0, 3.0], [-2.0, 3.0, -4.0], [-0.5, 0.0, 0.0]])
    ion_charges = jnp.array([1.0, 3.0, 2.0])
    nelec = jnp.array([4, 3])

    def _construct_model(model_type, use_det_resnet=True, brute_force_subtype=None):
        model_config = get_default_config_with_chosen_model(
            model_type,
            use_det_resnet=use_det_resnet,
            brute_force_subtype=brute_force_subtype,
        ).model
        models.construct.get_model_from_config(
            model_config, nelec, ion_pos, ion_charges
        )

    for model_type in [
        "ferminet",
        "embedded_particle_ferminet",
        "orbital_cofactor_net",
        "per_particle_dets_net",
        "brute_force_antisym",
    ]:
        if model_type == "brute_force_antisym":
            for subtype in ["rank_one", "double"]:
                _construct_model(model_type, brute_force_subtype=subtype)
        elif model_type == "ferminet":
            for use_det_resnet in [False, True]:
<<<<<<< HEAD
                _construct_model(model_type, use_det_resnet=use_det_resnet)
=======
                model_config = get_default_config_with_chosen_model(model_type).model
                model_config.use_det_resnet = use_det_resnet
                models.construct.get_model_from_config(model_config, nelec, ion_pos)
        elif model_type == "embedded_particle_ferminet":
            model_config = get_default_config_with_chosen_model(model_type).model
            models.construct.get_model_from_config(model_config, nelec, ion_pos)
>>>>>>> 8c5ef070
        elif model_type in ["orbital_cofactor_net", "per_particle_dets_net"]:
            _construct_model(model_type)<|MERGE_RESOLUTION|>--- conflicted
+++ resolved
@@ -382,15 +382,6 @@
                 _construct_model(model_type, brute_force_subtype=subtype)
         elif model_type == "ferminet":
             for use_det_resnet in [False, True]:
-<<<<<<< HEAD
                 _construct_model(model_type, use_det_resnet=use_det_resnet)
-=======
-                model_config = get_default_config_with_chosen_model(model_type).model
-                model_config.use_det_resnet = use_det_resnet
-                models.construct.get_model_from_config(model_config, nelec, ion_pos)
-        elif model_type == "embedded_particle_ferminet":
-            model_config = get_default_config_with_chosen_model(model_type).model
-            models.construct.get_model_from_config(model_config, nelec, ion_pos)
->>>>>>> 8c5ef070
-        elif model_type in ["orbital_cofactor_net", "per_particle_dets_net"]:
+        else:
             _construct_model(model_type)