--- conflicted
+++ resolved
@@ -65,11 +65,9 @@
 def mean_all_local_devices(x):
     """Compute mean over all local devices if distributed, otherwise the usual mean."""
     return pmean_if_pmap(jnp.mean(x))
-<<<<<<< HEAD
+
 
 p_split = jax.pmap(lambda key: tuple(jax.random.split(key)))
-=======
->>>>>>> 2fc62500
 
 
 def reshape_data_leaves_for_distribution(data_leaf):
