--- conflicted
+++ resolved
@@ -1,14 +1,10 @@
 """Core model building parts."""
-<<<<<<< HEAD
-from typing import Callable, Optional, Tuple, cast
-=======
-
-from typing import cast, Callable, Sequence, Tuple, Union
->>>>>>> 288c3fa3
+from typing import Callable, Optional, Sequence, Tuple, Union, cast
 
 import flax
 import jax
 import jax.numpy as jnp
+
 import vmcnet.utils as utils
 from vmcnet.models.weights import (
     WeightInitializer,
@@ -20,7 +16,6 @@
 Activation = Callable[[jnp.ndarray], jnp.ndarray]
 
 
-<<<<<<< HEAD
 def log_linear_exp(
     signs: jnp.ndarray,
     vals: jnp.ndarray,
@@ -80,7 +75,8 @@
     signs = jnp.sign(transformed_divided_by_max)
     vals = jnp.log(jnp.abs(transformed_divided_by_max)) + max_val
     return signs, vals
-=======
+
+
 def is_tuple_of_arrays(x: PyTree) -> bool:
     """Returns True if x is a tuple of jnp.ndarray objects."""
     return isinstance(x, tuple) and all(isinstance(x_i, jnp.ndarray) for x_i in x)
@@ -105,7 +101,6 @@
     else:
         spin_diffs = tuple(jnp.diff(jnp.array(spin_split)))
         return (spin_split[0],) + spin_diffs + (nelec_total - spin_split[-1],)
->>>>>>> 288c3fa3
 
 
 def _valid_skip(x: jnp.ndarray, y: jnp.ndarray):
