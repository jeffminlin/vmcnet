--- conflicted
+++ resolved
@@ -183,7 +183,6 @@
             if model_config.use_separate_invariance_backflow:
                 invariance_backflow = get_backflow_from_config(
                     invariance_config.backflow,
-                    ion_pos,
                     spin_split,
                     dtype=dtype,
                 )
@@ -782,30 +781,10 @@
             particles across different spin splits. If the inputs have shape
             (batch_dims, nelec, d), then the output has shape (batch_dims,).
         """
-<<<<<<< HEAD
-        stream_1e, r_ei, _ = self._backflow(elec_pos)
-        orbitals = self._get_orbitals_from_inputs(elec_pos, stream_1e, r_ei)
-=======
-        nelec_total = elec_pos.shape[-2]
-        norbitals_per_spin = get_nelec_per_spin(self.spin_split, nelec_total)
-
         stream_1e, stream_2e, r_ei, _ = self._compute_input_streams(elec_pos)
         stream_1e = self._backflow(stream_1e, stream_2e)
-
-        orbitals = [
-            FermiNetOrbitalLayer(
-                spin_split=self.spin_split,
-                norbitals_per_spin=norbitals_per_spin,
-                kernel_initializer_linear=self.kernel_initializer_orbital_linear,
-                kernel_initializer_envelope_dim=self.kernel_initializer_envelope_dim,
-                kernel_initializer_envelope_ion=self.kernel_initializer_envelope_ion,
-                bias_initializer_linear=self.bias_initializer_orbital_linear,
-                use_bias=self.orbitals_use_bias,
-                isotropic_decay=self.isotropic_decay,
-            )(stream_1e, r_ei)
-            for _ in range(self.ndeterminants)
-        ]
->>>>>>> 2043852f
+        orbitals = self._get_orbitals_from_inputs(elec_pos, stream_1e, r_ei)
+
         # Orbitals shape is [nspins: (ndeterminants, ..., nelec[i], nelec[i])]
         orbitals = jax.tree_map(lambda *args: jnp.stack(args), *orbitals)
 
@@ -1110,26 +1089,38 @@
 
         if self.invariance_backflow is not None:
             invariance_backflow = self.invariance_backflow
-            invariance_input = elec_pos
+            input_1e, input_2e, _, _ = self._compute_input_streams(elec_pos)
+
+            return [
+                InvariantTensor(
+                    spin_split=self.spin_split,
+                    output_shape_per_spin=invariant_shape_per_spin,
+                    backflow=invariance_backflow,
+                    kernel_initializer=self.invariance_kernel_initializer,
+                    bias_initializer=self.invariance_bias_initializer,
+                    use_bias=self.invariance_use_bias,
+                    register_kfac=self.invariance_register_kfac,
+                )(input_1e, input_2e)
+                for _ in range(self.ndeterminants)
+            ]
         else:
 
-            def invariance_backflow(stream_1e):
-                return stream_1e, None, None
-
-            invariance_input = stream_1e
-
-        return [
-            InvariantTensor(
-                spin_split=self.spin_split,
-                output_shape_per_spin=invariant_shape_per_spin,
-                backflow=invariance_backflow,
-                kernel_initializer=self.invariance_kernel_initializer,
-                bias_initializer=self.invariance_bias_initializer,
-                use_bias=self.invariance_use_bias,
-                register_kfac=self.invariance_register_kfac,
-            )(invariance_input)
-            for _ in range(self.ndeterminants)
-        ]
+            def invariance_backflow(stream_1e, stream_2e):
+                del stream_2e
+                return stream_1e
+
+            return [
+                InvariantTensor(
+                    spin_split=self.spin_split,
+                    output_shape_per_spin=invariant_shape_per_spin,
+                    backflow=invariance_backflow,
+                    kernel_initializer=self.invariance_kernel_initializer,
+                    bias_initializer=self.invariance_bias_initializer,
+                    use_bias=self.invariance_use_bias,
+                    register_kfac=self.invariance_register_kfac,
+                )(stream_1e, None)
+                for _ in range(self.ndeterminants)
+            ]
 
     def _get_orbitals_from_inputs(
         self, elec_pos: jnp.ndarray, stream_1e: jnp.ndarray, r_ei: Optional[jnp.ndarray]
@@ -1142,6 +1133,7 @@
                 nelec + self.extra_dims_per_spin[i]
                 for i, nelec in enumerate(nelec_per_spin)
             ]
+
             invariant_part = self._get_invariance(
                 self.extra_dims_per_spin, norbitals_per_spin, elec_pos, stream_1e
             )
