"""Combine pieces to form full models."""
from typing import Callable, List, Optional, Sequence, Tuple, Union

import flax
import jax
import jax.numpy as jnp

from vmcnet.models.antisymmetry import (
    slogdet_product,
    SplitBruteForceAntisymmetrize,
    ComposedBruteForceAntisymmetrize,
)
<<<<<<< HEAD
from vmcnet.models.core import Activation, SimpleResNet, log_linear_exp
=======
from vmcnet.models.core import Activation, SimpleResNet, get_nelec_per_spin
>>>>>>> 288c3fa3
from vmcnet.models.equivariance import (
    FermiNetBackflow,
    FermiNetOneElectronLayer,
    FermiNetOrbitalLayer,
    FermiNetResidualBlock,
    FermiNetTwoElectronLayer,
)
from vmcnet.models.jastrow import IsotropicAtomicExpDecay
from vmcnet.models.weights import WeightInitializer


class ComposedModel(flax.linen.Module):
    """A model made from composable parts.

    Attributes:
        submodels (Sequence[Union[Callable, flax.linen.Module]]): a sequence of
            functions or flax.linen.Modules which can be composed sequentially
    """

    submodels: Sequence[Union[Callable, flax.linen.Module]]

    @flax.linen.compact
    def __call__(self, x):
        """Call submodels on the output of the previous one one at a time."""
        outputs = x
        for model in self.submodels:
            outputs = model(outputs)
        return outputs


<<<<<<< HEAD
def _get_nelec_per_spin(
    spin_split: Union[int, Sequence[int]], nelec_total: int
) -> Tuple[int, ...]:
    """From a spin_split and nelec_total, get the number of particles per spin.

    If the number of particles per spin is nelec_per_spin = (n1, n2, ..., nk), then
    spin_split should be jnp.cumsum(nelec_per_spin)[:-1], or an integer of these are all
    equal. This function is the inverse of this operation.
    """
    if isinstance(spin_split, int):
        return (nelec_total // spin_split,) * spin_split
    else:
        spin_diffs = tuple(jnp.diff(jnp.array(spin_split)))
        return (spin_split[0],) + spin_diffs + (nelec_total - spin_split[-1],)
=======
def _log_sum_exp(signs: jnp.ndarray, vals: jnp.ndarray, axis: int = 0) -> jnp.ndarray:
    """Stably compute log(abs(sum_i(sign_i * exp(vals_i)))) along an axis."""
    max_val = jnp.max(vals, axis=axis, keepdims=True)
    terms_divided_by_max = signs * jnp.exp(vals - max_val)
    sum_terms_divided_by_max = jnp.sum(terms_divided_by_max, axis=axis)
    return jnp.log(jnp.abs(sum_terms_divided_by_max)) + jnp.squeeze(max_val, axis=axis)
>>>>>>> 288c3fa3


def _get_residual_blocks_for_ferminet_backflow(
    spin_split: Union[int, Sequence[int]],
    ndense_list: List[Tuple[int, ...]],
    kernel_initializer_unmixed: WeightInitializer,
    kernel_initializer_mixed: WeightInitializer,
    kernel_initializer_2e_1e_stream: WeightInitializer,
    kernel_initializer_2e_2e_stream: WeightInitializer,
    bias_initializer_1e_stream: WeightInitializer,
    bias_initializer_2e_stream: WeightInitializer,
    activation_fn: Activation,
    use_bias: bool = True,
    skip_connection: bool = True,
    cyclic_spins: bool = True,
) -> List[FermiNetResidualBlock]:
    """Construct a list of FermiNet residual blocks composed by FermiNetBackflow."""
    residual_blocks = []
    for ndense in ndense_list:
        one_electron_layer = FermiNetOneElectronLayer(
            spin_split,
            ndense[0],
            kernel_initializer_unmixed,
            kernel_initializer_mixed,
            kernel_initializer_2e_1e_stream,
            bias_initializer_1e_stream,
            activation_fn,
            use_bias,
            skip_connection,
            cyclic_spins,
        )
        two_electron_layer = None
        if len(ndense) > 1:
            two_electron_layer = FermiNetTwoElectronLayer(
                ndense[1],
                kernel_initializer_2e_2e_stream,
                bias_initializer_2e_stream,
                activation_fn,
                use_bias,
                skip_connection,
            )
        residual_blocks.append(
            FermiNetResidualBlock(one_electron_layer, two_electron_layer)
        )
    return residual_blocks


class FermiNet(flax.linen.Module):
    """FermiNet/generalized Slater determinant model.

    Attributes:
        spin_split (int or Sequence[int]): number of spins to split the input equally,
            or specified sequence of locations to split along the 2nd-to-last axis.
            E.g., if nelec = 10, and `spin_split` = 2, then the input is split (5, 5).
            If nelec = 10, and `spin_split` = (2, 4), then the input is split into
            (2, 4, 4) -- note when `spin_split` is a sequence, there will be one more
            spin than the length of the sequence. In the original use-case of spin-1/2
            particles, `spin_split` should be either the number 2 (for closed-shell
            systems) or should be a Sequence with length 1 whose element is less than
            the total number of electrons.
        ndense_list: (list of (int, ...)): number of dense nodes in each of the
            residual blocks, (ndense_1e, optional ndense_2e). The length of this list
            determines the number of residual blocks which are composed on top of the
            input streams. If ndense_2e is specified, then then a dense layer is applied
            to the two-electron stream with an optional skip connection, otherwise
            the two-electron stream is mixed into the one-electron stream but no
            transformation is done.
        ndeterminants (int): number of determinants in the FermiNet model, i.e. the
            number of distinct orbital layers applied
        kernel_initializer_unmixed (WeightInitializer): kernel initializer for the
            unmixed part of the one-electron stream. This initializes the part of the
            dense kernel which multiplies the previous one-electron stream output. Has
            signature (key, shape, dtype) -> jnp.ndarray
        kernel_initializer_mixed (WeightInitializer): kernel initializer for the
            mixed part of the one-electron stream. This initializes the part of the
            dense kernel which multiplies the average of the previous one-electron
            stream output. Has signature (key, shape, dtype) -> jnp.ndarray
        kernel_initializer_2e_1e_stream (WeightInitializer): kernel initializer for the
            two-electron part of the one-electron stream. This initializes the part of
            the dense kernel which multiplies the average of the previous two-electron
            stream which is mixed into the one-electron stream. Has signature
            (key, shape, dtype) -> jnp.ndarray
        kernel_initializer_2e_2e_stream (WeightInitializer): kernel initializer for the
            two-electron stream. Has signature (key, shape, dtype) -> jnp.ndarray
        kernel_initializer_orbital_linear (WeightInitializer): kernel initializer for
            the linear part of the orbitals. Has signature
            (key, shape, dtype) -> jnp.ndarray
        kernel_initializer_envelope_dim (WeightInitializer): kernel initializer for the
            decay rate in the exponential envelopes. If `isotropic_decay` is True, then
            this initializes a single decay rate number per ion and orbital. If
            `isotropic_decay` is False, then this initializes a 3x3 matrix per ion and
            orbital. Has signature (key, shape, dtype) -> jnp.ndarray
        kernel_initializer_envelope_ion (WeightInitializer): kernel initializer for the
            linear combination over the ions of exponential envelopes. Has signature
            (key, shape, dtype) -> jnp.ndarray
        bias_initializer_1e_stream (WeightInitializer): bias initializer for the
            one-electron stream. Has signature (key, shape, dtype) -> jnp.ndarray
        bias_initializer_2e_stream (WeightInitializer): bias initializer for the
            two-electron stream. Has signature (key, shape, dtype) -> jnp.ndarray
        bias_initializer_orbital_linear (WeightInitializer): bias initializer for the
            linear part of the orbitals. Has signature
            (key, shape, dtype) -> jnp.ndarray
        activation_fn (Activation): activation function in the electron streams. Has
            the signature jnp.ndarray -> jnp.ndarray (shape is preserved)
        ion_pos (jnp.ndarray, optional): locations of (stationary) ions to compute
            relative electron positions, 2-d array of shape (nion, d). Defaults to None.
        include_2e_stream (bool, optional): whether to compute pairwise electron
            displacements/distances. Defaults to True.
        include_ei_norm (bool, optional): whether to include electron-ion distances in
            the one-electron input. Defaults to True.
        include_ee_norm (bool, optional): whether to include electron-electron distances
            in the two-electron input. Defaults to True.
        streams_use_bias (bool, optional): whether to add a bias term in the electron
            streams. Defaults to True.
        orbitals_use_bias (bool, optional): whether to add a bias term in the linear
            part of the orbitals. Defaults to True.
        isotropic_decay (bool, optional): whether the decay for each ion should be
            anisotropic (w.r.t. the dimensions of the input), giving envelopes of the
            form exp(-||A(r - R)||) for a dxd matrix A or isotropic, giving
            exp(-||a(r - R||)) for a number a.
        skip_connection (bool, optional): whether to add residual skip connections
            whenever the shapes of the input and outputs of the streams match. Defaults
            to True.
        cyclic_spins (bool, optional): whether the the concatenation in the one-electron
            stream should satisfy a cyclic equivariance structure, i.e. if there are
            three spins (1, 2, 3), then in the mixed part of the stream, after averaging
            but before the linear transformation, cyclic equivariance means the inputs
            are [(1, 2, 3), (2, 3, 1), (3, 1, 2)]. If False, then the inputs are
            [(1, 2, 3), (1, 2, 3), (1, 2, 3)] (as in the original FermiNet).
            When there are only two spins (spin-1/2 case), then this is equivalent to
            true spin equivariance. Defaults to False (original FermiNet).
    """

    spin_split: Union[int, Sequence[int]]
    ndense_list: List[Tuple[int, ...]]
    ndeterminants: int
    kernel_initializer_unmixed: WeightInitializer
    kernel_initializer_mixed: WeightInitializer
    kernel_initializer_2e_1e_stream: WeightInitializer
    kernel_initializer_2e_2e_stream: WeightInitializer
    kernel_initializer_orbital_linear: WeightInitializer
    kernel_initializer_envelope_dim: WeightInitializer
    kernel_initializer_envelope_ion: WeightInitializer
    bias_initializer_1e_stream: WeightInitializer
    bias_initializer_2e_stream: WeightInitializer
    bias_initializer_orbital_linear: WeightInitializer
    activation_fn: Activation
    ion_pos: Optional[jnp.ndarray] = None
    include_2e_stream: bool = True
    include_ei_norm: bool = True
    include_ee_norm: bool = True
    streams_use_bias: bool = True
    orbitals_use_bias: bool = True
    isotropic_decay: bool = False
    skip_connection: bool = True
    cyclic_spins: bool = True

    def setup(self):
        """Setup residual blocks."""
        self.residual_blocks = _get_residual_blocks_for_ferminet_backflow(
            self.spin_split,
            self.ndense_list,
            self.kernel_initializer_unmixed,
            self.kernel_initializer_mixed,
            self.kernel_initializer_2e_1e_stream,
            self.kernel_initializer_2e_2e_stream,
            self.bias_initializer_1e_stream,
            self.bias_initializer_2e_stream,
            self.activation_fn,
            self.streams_use_bias,
            self.skip_connection,
            self.cyclic_spins,
        )

    @flax.linen.compact
    def __call__(self, elec_pos: jnp.ndarray) -> jnp.ndarray:
        """Compose FermiNet backflow -> orbitals -> logabs determinant product.

        Args:
            elec_pos (jnp.ndarray): array of particle positions (..., nelec, d)

        Returns:
            jnp.ndarray: FermiNet output; logarithm of the absolute value of a
            anti-symmetric function of elec_pos, where the anti-symmetry is with respect
            to the second-to-last axis of elec_pos. The anti-symmetry holds for
            particles within the same split, but not for permutations which swap
            particles across different spin splits. If the inputs have shape
            (batch_dims, nelec, d), then the output has shape (batch_dims,).
        """
        nelec_total = elec_pos.shape[-2]
        norbitals_per_spin = get_nelec_per_spin(self.spin_split, nelec_total)
        stream_1e, r_ei = FermiNetBackflow(
            self.residual_blocks,
            ion_pos=self.ion_pos,
            include_2e_stream=self.include_2e_stream,
            include_ei_norm=self.include_ei_norm,
            include_ee_norm=self.include_ee_norm,
        )(elec_pos)
        orbitals = [
            FermiNetOrbitalLayer(
                spin_split=self.spin_split,
                norbitals_per_spin=norbitals_per_spin,
                kernel_initializer_linear=self.kernel_initializer_orbital_linear,
                kernel_initializer_envelope_dim=self.kernel_initializer_envelope_dim,
                kernel_initializer_envelope_ion=self.kernel_initializer_envelope_ion,
                bias_initializer_linear=self.bias_initializer_orbital_linear,
                use_bias=self.orbitals_use_bias,
                isotropic_decay=self.isotropic_decay,
            )(stream_1e, r_ei)
            for _ in range(self.ndeterminants)
        ]
        orbitals = jax.tree_map(lambda *args: jnp.stack(args, axis=0), *orbitals)

        signs, log_dets = slogdet_product(orbitals)
        _, log_psi = log_linear_exp(signs, log_dets, axis=0)
        return jnp.squeeze(log_psi, axis=0)


class SplitBruteForceAntisymmetryWithDecay(flax.linen.Module):
    """Model with FermiNet backflow and a product of brute-force antisym. ResNets.

    A simple isotropic exponential decay is added to ensure square-integrability (and
    because this is asymptotically correct for molecules).

    Attributes:
        spin_split (int or Sequence[int]): number of spins to split the input equally,
            or specified sequence of locations to split along the 2nd-to-last axis.
            E.g., if nelec = 10, and `spin_split` = 2, then the input is split (5, 5).
            If nelec = 10, and `spin_split` = (2, 4), then the input is split into
            (2, 4, 4) -- note when `spin_split` is a sequence, there will be one more
            spin than the length of the sequence. In the original use-case of spin-1/2
            particles, `spin_split` should be either the number 2 (for closed-shell
            systems) or should be a Sequence with length 1 whose element is less than
            the total number of electrons.
        ndense_list: (list of (int, ...)): number of dense nodes in each of the
            residual blocks, (ndense_1e, optional ndense_2e). The length of this list
            determines the number of residual blocks which are composed on top of the
            input streams. If ndense_2e is specified, then then a dense layer is applied
            to the two-electron stream with an optional skip connection, otherwise
            the two-electron stream is mixed into the one-electron stream but no
            transformation is done.
        ndense_resnet (int): number of dense nodes in each layer of each antisymmetrized
            ResNet
        nlayers_resnet (int): number of layers in each antisymmetrized ResNet
        kernel_initializer_unmixed (WeightInitializer): kernel initializer for the
            unmixed part of the one-electron stream. This initializes the part of the
            dense kernel which multiplies the previous one-electron stream output. Has
            signature (key, shape, dtype) -> jnp.ndarray
        kernel_initializer_mixed (WeightInitializer): kernel initializer for the
            mixed part of the one-electron stream. This initializes the part of the
            dense kernel which multiplies the average of the previous one-electron
            stream output. Has signature (key, shape, dtype) -> jnp.ndarray
        kernel_initializer_2e_1e_stream (WeightInitializer): kernel initializer for the
            two-electron part of the one-electron stream. This initializes the part of
            the dense kernel which multiplies the average of the previous two-electron
            stream which is mixed into the one-electron stream. Has signature
            (key, shape, dtype) -> jnp.ndarray
        kernel_initializer_2e_2e_stream (WeightInitializer): kernel initializer for the
            two-electron stream. Has signature (key, shape, dtype) -> jnp.ndarray
        kernel_initializer_resnet (WeightInitializer): kernel initializer for
            the dense layers in the antisymmetrized ResNets. Has signature
            (key, shape, dtype) -> jnp.ndarray
        kernel_initializer_jastrow (WeightInitializer): kernel initializer for the
            decay rates in the exponential decay Jastrow factor. Has signature
            (key, shape, dtype) -> jnp.ndarray
        bias_initializer_1e_stream (WeightInitializer): bias initializer for the
            one-electron stream. Has signature (key, shape, dtype) -> jnp.ndarray
        bias_initializer_2e_stream (WeightInitializer): bias initializer for the
            two-electron stream. Has signature (key, shape, dtype) -> jnp.ndarray
        bias_initializer_resnet (WeightInitializer): bias initializer for the
            dense layers in the antisymmetrized ResNets. Has signature
            (key, shape, dtype) -> jnp.ndarray
        activation_fn_backflow (Activation): activation function in the electron
            streams. Has the signature jnp.ndarray -> jnp.ndarray (shape is preserved)
        activation_fn_resnet (Activation): activation function in the antisymmetrized
            ResNets. Has the signature jnp.ndarray -> jnp.ndarray (shape is preserved)
        ion_pos (jnp.ndarray, optional): locations of (stationary) ions to compute
            relative electron positions, 2-d array of shape (nion, d). Defaults to None.
        include_2e_stream (bool, optional): whether to compute pairwise electron
            displacements/distances. Defaults to True.
        include_ei_norm (bool, optional): whether to include electron-ion distances in
            the one-electron input. Defaults to True.
        include_ee_norm (bool, optional): whether to include electron-electron distances
            in the two-electron input. Defaults to True.
        streams_use_bias (bool, optional): whether to add a bias term in the electron
            streams. Defaults to True.
        resnet_use_bias (bool, optional): whether to add a bias term in the dense layers
            of the antisymmetrized ResNets. Defaults to True.
        skip_connection (bool, optional): whether to add residual skip connections
            whenever the shapes of the input and outputs of the streams match. Defaults
            to True.
        cyclic_spins (bool, optional): whether the the concatenation in the one-electron
            stream should satisfy a cyclic equivariance structure, i.e. if there are
            three spins (1, 2, 3), then in the mixed part of the stream, after averaging
            but before the linear transformation, cyclic equivariance means the inputs
            are [(1, 2, 3), (2, 3, 1), (3, 1, 2)]. If False, then the inputs are
            [(1, 2, 3), (1, 2, 3), (1, 2, 3)] (as in the original FermiNet backflow).
            When there are only two spins (spin-1/2 case), then this is equivalent to
            true spin equivariance. Defaults to False (original FermiNet backflow).
    """

    spin_split: Union[int, Sequence[int]]
    ndense_list: List[Tuple[int, int]]
    ndense_resnet: int
    nlayers_resnet: int
    kernel_initializer_unmixed: WeightInitializer
    kernel_initializer_mixed: WeightInitializer
    kernel_initializer_2e_1e_stream: WeightInitializer
    kernel_initializer_2e_2e_stream: WeightInitializer
    kernel_initializer_resnet: WeightInitializer
    kernel_initializer_jastrow: WeightInitializer
    bias_initializer_1e_stream: WeightInitializer
    bias_initializer_2e_stream: WeightInitializer
    bias_initializer_resnet: WeightInitializer
    activation_fn_backflow: Activation
    activation_fn_resnet: Activation
    ion_pos: Optional[jnp.ndarray] = None
    include_2e_stream: bool = True
    include_ei_norm: bool = True
    include_ee_norm: bool = True
    streams_use_bias: bool = True
    resnet_use_bias: bool = True
    skip_connection: bool = True
    cyclic_spins: bool = True

    def setup(self):
        """Setup residual blocks."""
        self.residual_blocks = _get_residual_blocks_for_ferminet_backflow(
            self.spin_split,
            self.ndense_list,
            self.kernel_initializer_unmixed,
            self.kernel_initializer_mixed,
            self.kernel_initializer_2e_1e_stream,
            self.kernel_initializer_2e_2e_stream,
            self.bias_initializer_1e_stream,
            self.bias_initializer_2e_stream,
            self.activation_fn_backflow,
            self.streams_use_bias,
            self.skip_connection,
            self.cyclic_spins,
        )

    @flax.linen.compact
    def __call__(self, elec_pos: jnp.ndarray) -> jnp.ndarray:
        """Compose FermiNet backflow -> antisymmetrized ResNets -> logabs product.

        Args:
            elec_pos (jnp.ndarray): array of particle positions (..., nelec, d)

        Returns:
            jnp.ndarray: spinful antisymmetrized output; logarithm of the absolute value
            of a anti-symmetric function of elec_pos, where the anti-symmetry is with
            respect to the second-to-last axis of elec_pos. The anti-symmetry holds for
            particles within the same split, but not for permutations which swap
            particles across different spin splits. If the inputs have shape
            (batch_dims, nelec, d), then the output has shape (batch_dims,).
        """
        stream_1e, r_ei = FermiNetBackflow(
            self.residual_blocks,
            ion_pos=self.ion_pos,
            include_2e_stream=self.include_2e_stream,
            include_ei_norm=self.include_ei_norm,
            include_ee_norm=self.include_ee_norm,
        )(elec_pos)
        split_spins = jnp.split(stream_1e, self.spin_split, axis=-2)
        antisymmetric_part = SplitBruteForceAntisymmetrize(
            [
                SimpleResNet(
                    self.ndense_resnet,
                    1,
                    self.nlayers_resnet,
                    self.activation_fn_resnet,
                    self.kernel_initializer_resnet,
                    self.bias_initializer_resnet,
                    use_bias=self.resnet_use_bias,
                )
                for _ in split_spins
            ]
        )(split_spins)
        jastrow_part = IsotropicAtomicExpDecay(self.kernel_initializer_jastrow)(r_ei)

        return antisymmetric_part + jastrow_part


class ComposedBruteForceAntisymmetryWithDecay(flax.linen.Module):
    """Model with FermiNet backflow and a single antisymmetrized ResNet.

    The ResNet is antisymmetrized with respect to each spin split separately (i.e. the
    antisymmetrization operators for each spin are composed and applied).

    A simple isotropic exponential decay is added to ensure square-integrability (and
    because this is asymptotically correct for molecules).

    Attributes:
        spin_split (int or Sequence[int]): number of spins to split the input equally,
            or specified sequence of locations to split along the 2nd-to-last axis.
            E.g., if nelec = 10, and `spin_split` = 2, then the input is split (5, 5).
            If nelec = 10, and `spin_split` = (2, 4), then the input is split into
            (2, 4, 4) -- note when `spin_split` is a sequence, there will be one more
            spin than the length of the sequence. In the original use-case of spin-1/2
            particles, `spin_split` should be either the number 2 (for closed-shell
            systems) or should be a Sequence with length 1 whose element is less than
            the total number of electrons.
        ndense_list: (list of (int, ...)): number of dense nodes in each of the
            residual blocks, (ndense_1e, optional ndense_2e). The length of this list
            determines the number of residual blocks which are composed on top of the
            input streams. If ndense_2e is specified, then then a dense layer is applied
            to the two-electron stream with an optional skip connection, otherwise
            the two-electron stream is mixed into the one-electron stream but no
            transformation is done.
        ndense_resnet (int): number of dense nodes in each layer of the ResNet
        nlayers_resnet (int): number of layers in each antisymmetrized ResNet
        kernel_initializer_unmixed (WeightInitializer): kernel initializer for the
            unmixed part of the one-electron stream. This initializes the part of the
            dense kernel which multiplies the previous one-electron stream output. Has
            signature (key, shape, dtype) -> jnp.ndarray
        kernel_initializer_mixed (WeightInitializer): kernel initializer for the
            mixed part of the one-electron stream. This initializes the part of the
            dense kernel which multiplies the average of the previous one-electron
            stream output. Has signature (key, shape, dtype) -> jnp.ndarray
        kernel_initializer_2e_1e_stream (WeightInitializer): kernel initializer for the
            two-electron part of the one-electron stream. This initializes the part of
            the dense kernel which multiplies the average of the previous two-electron
            stream which is mixed into the one-electron stream. Has signature
            (key, shape, dtype) -> jnp.ndarray
        kernel_initializer_2e_2e_stream (WeightInitializer): kernel initializer for the
            two-electron stream. Has signature (key, shape, dtype) -> jnp.ndarray
        kernel_initializer_resnet (WeightInitializer): kernel initializer for
            the dense layers in the antisymmetrized ResNet. Has signature
            (key, shape, dtype) -> jnp.ndarray
        kernel_initializer_jastrow (WeightInitializer): kernel initializer for the
            decay rates in the exponential decay Jastrow factor. Has signature
            (key, shape, dtype) -> jnp.ndarray
        bias_initializer_1e_stream (WeightInitializer): bias initializer for the
            one-electron stream. Has signature (key, shape, dtype) -> jnp.ndarray
        bias_initializer_2e_stream (WeightInitializer): bias initializer for the
            two-electron stream. Has signature (key, shape, dtype) -> jnp.ndarray
        bias_initializer_resnet (WeightInitializer): bias initializer for the
            dense layers in the antisymmetrized ResNet. Has signature
            (key, shape, dtype) -> jnp.ndarray
        activation_fn_backflow (Activation): activation function in the electron
            streams. Has the signature jnp.ndarray -> jnp.ndarray (shape is preserved)
        activation_fn_resnet (Activation): activation function in the antisymmetrized
            ResNet. Has the signature jnp.ndarray -> jnp.ndarray (shape is preserved)
        ion_pos (jnp.ndarray, optional): locations of (stationary) ions to compute
            relative electron positions, 2-d array of shape (nion, d). Defaults to None.
        include_2e_stream (bool, optional): whether to compute pairwise electron
            displacements/distances. Defaults to True.
        include_ei_norm (bool, optional): whether to include electron-ion distances in
            the one-electron input. Defaults to True.
        include_ee_norm (bool, optional): whether to include electron-electron distances
            in the two-electron input. Defaults to True.
        streams_use_bias (bool, optional): whether to add a bias term in the electron
            streams. Defaults to True.
        resnet_use_bias (bool, optional): whether to add a bias term in the dense layers
            of the antisymmetrized ResNet. Defaults to True.
        skip_connection (bool, optional): whether to add residual skip connections
            whenever the shapes of the input and outputs of the streams match. Defaults
            to True.
        cyclic_spins (bool, optional): whether the the concatenation in the one-electron
            stream should satisfy a cyclic equivariance structure, i.e. if there are
            three spins (1, 2, 3), then in the mixed part of the stream, after averaging
            but before the linear transformation, cyclic equivariance means the inputs
            are [(1, 2, 3), (2, 3, 1), (3, 1, 2)]. If False, then the inputs are
            [(1, 2, 3), (1, 2, 3), (1, 2, 3)] (as in the original FermiNet backflow).
            When there are only two spins (spin-1/2 case), then this is equivalent to
            true spin equivariance. Defaults to False (original FermiNet backflow).
    """

    spin_split: Union[int, Sequence[int]]
    ndense_list: List[Tuple[int, int]]
    ndense_resnet: int
    nlayers_resnet: int
    kernel_initializer_unmixed: WeightInitializer
    kernel_initializer_mixed: WeightInitializer
    kernel_initializer_2e_1e_stream: WeightInitializer
    kernel_initializer_2e_2e_stream: WeightInitializer
    kernel_initializer_resnet: WeightInitializer
    kernel_initializer_jastrow: WeightInitializer
    bias_initializer_1e_stream: WeightInitializer
    bias_initializer_2e_stream: WeightInitializer
    bias_initializer_resnet: WeightInitializer
    activation_fn_backflow: Activation
    activation_fn_resnet: Activation
    ion_pos: Optional[jnp.ndarray] = None
    include_2e_stream: bool = True
    include_ei_norm: bool = True
    include_ee_norm: bool = True
    streams_use_bias: bool = True
    resnet_use_bias: bool = True
    skip_connection: bool = True
    cyclic_spins: bool = True

    def setup(self):
        """Setup residual blocks."""
        self.residual_blocks = _get_residual_blocks_for_ferminet_backflow(
            self.spin_split,
            self.ndense_list,
            self.kernel_initializer_unmixed,
            self.kernel_initializer_mixed,
            self.kernel_initializer_2e_1e_stream,
            self.kernel_initializer_2e_2e_stream,
            self.bias_initializer_1e_stream,
            self.bias_initializer_2e_stream,
            self.activation_fn_backflow,
            self.streams_use_bias,
            self.skip_connection,
            self.cyclic_spins,
        )

    @flax.linen.compact
    def __call__(self, elec_pos: jnp.ndarray) -> jnp.ndarray:
        """Compose FermiNet backflow -> antisymmetrized ResNet -> logabs.

        Args:
            elec_pos (jnp.ndarray): array of particle positions (..., nelec, d)

        Returns:
            jnp.ndarray: spinful antisymmetrized output; logarithm of the absolute value
            of a anti-symmetric function of elec_pos, where the anti-symmetry is with
            respect to the second-to-last axis of elec_pos. The anti-symmetry holds for
            particles within the same split, but not for permutations which swap
            particles across different spin splits. If the inputs have shape
            (batch_dims, nelec, d), then the output has shape (batch_dims,).
        """
        stream_1e, r_ei = FermiNetBackflow(
            self.residual_blocks,
            ion_pos=self.ion_pos,
            include_2e_stream=self.include_2e_stream,
            include_ei_norm=self.include_ei_norm,
            include_ee_norm=self.include_ee_norm,
        )(elec_pos)
        split_spins = jnp.split(stream_1e, self.spin_split, axis=-2)
        antisymmetric_part = ComposedBruteForceAntisymmetrize(
            SimpleResNet(
                self.ndense_resnet,
                1,
                self.nlayers_resnet,
                self.activation_fn_resnet,
                self.kernel_initializer_resnet,
                self.bias_initializer_resnet,
                use_bias=self.resnet_use_bias,
            )
        )(split_spins)
        jastrow_part = IsotropicAtomicExpDecay(self.kernel_initializer_jastrow)(r_ei)

        return antisymmetric_part + jastrow_part<|MERGE_RESOLUTION|>--- conflicted
+++ resolved
@@ -6,15 +6,16 @@
 import jax.numpy as jnp
 
 from vmcnet.models.antisymmetry import (
+    ComposedBruteForceAntisymmetrize,
+    SplitBruteForceAntisymmetrize,
     slogdet_product,
-    SplitBruteForceAntisymmetrize,
-    ComposedBruteForceAntisymmetrize,
 )
-<<<<<<< HEAD
-from vmcnet.models.core import Activation, SimpleResNet, log_linear_exp
-=======
-from vmcnet.models.core import Activation, SimpleResNet, get_nelec_per_spin
->>>>>>> 288c3fa3
+from vmcnet.models.core import (
+    Activation,
+    SimpleResNet,
+    get_nelec_per_spin,
+    log_linear_exp,
+)
 from vmcnet.models.equivariance import (
     FermiNetBackflow,
     FermiNetOneElectronLayer,
@@ -43,31 +44,6 @@
         for model in self.submodels:
             outputs = model(outputs)
         return outputs
-
-
-<<<<<<< HEAD
-def _get_nelec_per_spin(
-    spin_split: Union[int, Sequence[int]], nelec_total: int
-) -> Tuple[int, ...]:
-    """From a spin_split and nelec_total, get the number of particles per spin.
-
-    If the number of particles per spin is nelec_per_spin = (n1, n2, ..., nk), then
-    spin_split should be jnp.cumsum(nelec_per_spin)[:-1], or an integer of these are all
-    equal. This function is the inverse of this operation.
-    """
-    if isinstance(spin_split, int):
-        return (nelec_total // spin_split,) * spin_split
-    else:
-        spin_diffs = tuple(jnp.diff(jnp.array(spin_split)))
-        return (spin_split[0],) + spin_diffs + (nelec_total - spin_split[-1],)
-=======
-def _log_sum_exp(signs: jnp.ndarray, vals: jnp.ndarray, axis: int = 0) -> jnp.ndarray:
-    """Stably compute log(abs(sum_i(sign_i * exp(vals_i)))) along an axis."""
-    max_val = jnp.max(vals, axis=axis, keepdims=True)
-    terms_divided_by_max = signs * jnp.exp(vals - max_val)
-    sum_terms_divided_by_max = jnp.sum(terms_divided_by_max, axis=axis)
-    return jnp.log(jnp.abs(sum_terms_divided_by_max)) + jnp.squeeze(max_val, axis=axis)
->>>>>>> 288c3fa3
 
 
 def _get_residual_blocks_for_ferminet_backflow(
