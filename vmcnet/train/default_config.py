"""Create configuration of hyperparameters."""
import os

from ml_collections import ConfigDict, FieldReference

from vmcnet.utils.checkpoint import CHECKPOINT_FILE_NAME

NO_RELOAD_LOG_DIR = "NONE"
DEFAULT_CONFIG_FILE_NAME = "config.json"


def get_default_reload_config() -> ConfigDict:
    """Make a default reload configuration (no logdir but valid defaults otherwise)."""
    return ConfigDict(
        {
            "logdir": NO_RELOAD_LOG_DIR,
            "use_config_file": True,
            "config_relative_file_path": DEFAULT_CONFIG_FILE_NAME,
            "use_checkpoint_file": True,
            "checkpoint_relative_file_path": CHECKPOINT_FILE_NAME,
        }
    )


def get_default_config() -> ConfigDict:
    """Make a default configuration (single det FermiNet on LiH)."""
    config = ConfigDict(
        {
            "problem": get_default_molecular_config(),
            "model": get_default_model_config(),
            "vmc": get_default_vmc_config(),
            "eval": get_default_eval_config(),
            "logdir": os.path.join(
                os.curdir,  # this will be relative to the calling script
                "logs",
            ),
            # if save_to_current_datetime_subfolder=True, will log into a subfolder
            # named according to the datetime at start
            "save_to_current_datetime_subfolder": True,
            "logging_level": "WARNING",
            "dtype": "float32",
            "distribute": True,
            "debug_nans": False,  # If true, OVERRIDES config.distribute to be False
            "initial_seed": 0,
        }
    )
    return config


def choose_model_type_in_model_config(model_config):
    """Given a model config with a specified type, select the specified model.

    The default config contains architecture hyperparameters for several types of models
    (in order to support command-line overwriting via absl.flags), but only one needs to
    be retained after the model type is chosen at the beginning of a run, so this
    function returns a ConfigDict with only the hyperparams associated with the model in
    model_config.type.
    """
    model_type = model_config.type
    model_config = model_config[model_type]
    model_config.type = model_type
    return model_config


def get_default_model_config() -> ConfigDict:
    """Get a default model configuration from a model type."""
    orthogonal_init = ConfigDict({"type": "orthogonal", "scale": 1.0})
    normal_init = ConfigDict({"type": "normal"})

    # tie together the values of ferminet_backflow.cyclic_spins and
    # invariance.cyclic_spins
    cyclic_spins = FieldReference(False)

    input_streams = ConfigDict(
        {
            "include_2e_stream": True,
            "include_ei_norm": True,
            "include_ee_norm": True,
        }
    )
    embedded_particle_input_streams = input_streams

    base_backflow_config = ConfigDict(
        {
            "kernel_init_unmixed": {"type": "orthogonal", "scale": 2.0},
            "kernel_init_mixed": orthogonal_init,
            "kernel_init_2e_1e_stream": orthogonal_init,
            "kernel_init_2e_2e_stream": {"type": "orthogonal", "scale": 2.0},
            "bias_init_1e_stream": normal_init,
            "bias_init_2e_stream": normal_init,
            "activation_fn": "tanh",
            "use_bias": True,
            "skip_connection": True,
            "cyclic_spins": cyclic_spins,
        }
    )
    ferminet_backflow = ConfigDict(
        {
            "ndense_list": ((256, 16), (256, 16), (256, 16), (256,)),
            **base_backflow_config,
        }
    )
    embedded_particle_fermion_backflow = ferminet_backflow
    extended_orbital_matrix_backflow = ferminet_backflow

    determinant_resnet = ConfigDict(
        {
            "ndense": 10,
            "nlayers": 3,
            "activation": "gelu",
            "kernel_init": {"type": "orthogonal", "scale": 2.0},
            "bias_init": normal_init,
            "use_bias": True,
            "register_kfac": False,
            "mode": "parallel_even",
        }
    )

    base_ferminet_config = ConfigDict(
        {
            "input_streams": input_streams,
            "backflow": ferminet_backflow,
            "ndeterminants": 1,
            "kernel_init_orbital_linear": {"type": "orthogonal", "scale": 2.0},
            "kernel_init_envelope_dim": {"type": "ones"},
            "kernel_init_envelope_ion": {"type": "ones"},
            "bias_init_orbital_linear": normal_init,
            "orbitals_use_bias": True,
            "isotropic_decay": True,
            "use_det_resnet": False,
            "det_resnet": determinant_resnet,
            "determinant_fn_mode": "parallel_even",
        }
    )

    invariance_for_antieq = ConfigDict(
        {
            "ndense_list": ((256,), (256,), (1,)),
            **base_backflow_config,
        }
    )

    antieq_config = ConfigDict(
        {
            "input_streams": input_streams,
            "backflow": ferminet_backflow,
            "kernel_init_orbital_linear": {"type": "orthogonal", "scale": 2.0},
            "kernel_init_envelope_dim": {"type": "ones"},
            "kernel_init_envelope_ion": {"type": "ones"},
            "bias_init_orbital_linear": normal_init,
            "orbitals_use_bias": True,
            "isotropic_decay": True,
            "use_products_covariance": True,
            "invariance": invariance_for_antieq,
            "products_covariance": {
                "kernel_init": {"type": "orthogonal", "scale": 2.0},
                "register_kfac": True,
            },
        }
    )

    config = ConfigDict(
        {
            "type": "ferminet",
            "ferminet": base_ferminet_config,
            "embedded_particle_ferminet": ConfigDict(
                {
                    **base_ferminet_config,
                    "nhidden_fermions_per_spin": (2, 2),
                    "invariance": ConfigDict(
                        {
                            "input_streams": embedded_particle_input_streams,
                            "backflow": embedded_particle_fermion_backflow,
                            "kernel_initializer": {"type": "orthogonal", "scale": 2.0},
                            "bias_initializer": normal_init,
                            "use_bias": True,
                            "register_kfac": True,
                        }
                    ),
                }
            ),
<<<<<<< HEAD
            "extended_orbital_matrix_ferminet": ConfigDict(
                {
                    **base_ferminet_config,
                    "extra_dims_per_spin": (2, 2),
                    "use_separate_invariance_backflow": False,
                    "invariance": ConfigDict(
                        {
                            "backflow": extended_orbital_matrix_backflow,
                            "kernel_initializer": {"type": "orthogonal", "scale": 2.0},
                            "bias_initializer": normal_init,
                            "use_bias": True,
                            "register_kfac": True,
                        }
                    ),
                }
            ),
            "orbital_cofactor_net": ConfigDict(
                {
                    "backflow": ferminet_backflow,
                    "kernel_init_orbital_linear": {"type": "orthogonal", "scale": 2.0},
                    "kernel_init_envelope_dim": {"type": "ones"},
                    "kernel_init_envelope_ion": {"type": "ones"},
                    "bias_init_orbital_linear": normal_init,
                    "orbitals_use_bias": True,
                    "isotropic_decay": True,
                    "invariance": invariance,
                }
            ),
            "per_particle_dets_net": ConfigDict(
                {
                    "backflow": ferminet_backflow,
                    "kernel_init_orbital_linear": {"type": "orthogonal", "scale": 2.0},
                    "kernel_init_envelope_dim": {"type": "ones"},
                    "kernel_init_envelope_ion": {"type": "ones"},
                    "bias_init_orbital_linear": normal_init,
                    "orbitals_use_bias": True,
                    "isotropic_decay": True,
                    "invariance": invariance,
                }
            ),
=======
            # TODO (ggoldsh): these two should probably be subtypes of a single
            # "antiequivariance" model type
            "orbital_cofactor_net": antieq_config,
            "per_particle_dets_net": antieq_config,
>>>>>>> 2043852f
            "brute_force_antisym": ConfigDict(
                {
                    "input_streams": input_streams,
                    "backflow": ferminet_backflow,
                    "antisym_type": "double",
                    "ndense_resnet": 64,
                    "nlayers_resnet": 2,
                    "kernel_init_resnet": {"type": "orthogonal", "scale": 2.0},
                    "kernel_init_jastrow": {"type": "ones"},
                    "bias_init_resnet": normal_init,
                    "activation_fn_resnet": "tanh",
                    "resnet_use_bias": True,
                }
            ),
        }
    )
    return config


def get_default_molecular_config() -> ConfigDict:
    """Get a default molecular configuration (LiH)."""
    problem_config = ConfigDict(
        {
            "ion_pos": ((0.0, 0.0, -1.5069621), (0.0, 0.0, 1.5069621)),
            "ion_charges": (1.0, 3.0),
            "nelec": (2, 2),
        }
    )
    return problem_config


def get_default_vmc_config() -> ConfigDict:
    """Get a default VMC training configuration."""
    vmc_config = ConfigDict(
        {
            "nchains": 2000,
            "nepochs": 200000,
            "nburn": 5000,
            "nsteps_per_param_update": 10,
            "nmoves_per_width_update": 100,
            "std_move": 0.25,
            "checkpoint_every": 5000,
            "best_checkpoint_every": 100,
            "checkpoint_dir": "checkpoints",
            "checkpoint_variance_scale": 10,
            "checkpoint_if_nans": False,
            "only_checkpoint_first_nans": True,
            "nhistory_max": 200,
            "record_amplitudes": False,
            "record_param_l1_norm": False,
            "clip_threshold": 5.0,
            "schedule_type": "inverse_time",  # constant or inverse_time
            "learning_rate": 1e-4,
            "learning_decay_rate": 1e-4,
            "nan_safe": True,
            "optimizer_type": "kfac",
            "optimizer": {
                "kfac": ConfigDict(
                    {
                        "l2_reg": 0.0,
                        "norm_constraint": 0.001,
                        "curvature_ema": 0.95,
                        "inverse_update_period": 1,
                        "min_damping": 1e-4,
                        "register_only_generic": False,
                        "estimation_mode": "fisher_exact",
                        "damping": 0.001,
                    }
                ),
                "adam": {"b1": 0.9, "b2": 0.999, "eps": 1e-8, "eps_root": 0.0},
            },
        }
    )
    return vmc_config


def get_default_eval_config() -> ConfigDict:
    """Get a default evaluation configuration."""
    eval_config = ConfigDict(
        {
            "nchains": 2000,
            "nburn": 5000,
            "nepochs": 20000,
            "nsteps_per_param_update": 10,
            "nmoves_per_width_update": 100,
            "record_amplitudes": False,
            "std_move": 0.25,
            # if use_data_from_training=True, nchains, nmoves_per_width_update, and
            # std_move are completely ignored, and the data output from training is
            # used as the initial positions instead
            "use_data_from_training": False,
            "record_local_energies": True,  # save local energies and compute statistics
            "nan_safe": False,
        }
    )
    return eval_config<|MERGE_RESOLUTION|>--- conflicted
+++ resolved
@@ -179,7 +179,6 @@
                     ),
                 }
             ),
-<<<<<<< HEAD
             "extended_orbital_matrix_ferminet": ConfigDict(
                 {
                     **base_ferminet_config,
@@ -196,36 +195,10 @@
                     ),
                 }
             ),
-            "orbital_cofactor_net": ConfigDict(
-                {
-                    "backflow": ferminet_backflow,
-                    "kernel_init_orbital_linear": {"type": "orthogonal", "scale": 2.0},
-                    "kernel_init_envelope_dim": {"type": "ones"},
-                    "kernel_init_envelope_ion": {"type": "ones"},
-                    "bias_init_orbital_linear": normal_init,
-                    "orbitals_use_bias": True,
-                    "isotropic_decay": True,
-                    "invariance": invariance,
-                }
-            ),
-            "per_particle_dets_net": ConfigDict(
-                {
-                    "backflow": ferminet_backflow,
-                    "kernel_init_orbital_linear": {"type": "orthogonal", "scale": 2.0},
-                    "kernel_init_envelope_dim": {"type": "ones"},
-                    "kernel_init_envelope_ion": {"type": "ones"},
-                    "bias_init_orbital_linear": normal_init,
-                    "orbitals_use_bias": True,
-                    "isotropic_decay": True,
-                    "invariance": invariance,
-                }
-            ),
-=======
             # TODO (ggoldsh): these two should probably be subtypes of a single
             # "antiequivariance" model type
             "orbital_cofactor_net": antieq_config,
             "per_particle_dets_net": antieq_config,
->>>>>>> 2043852f
             "brute_force_antisym": ConfigDict(
                 {
                     "input_streams": input_streams,
